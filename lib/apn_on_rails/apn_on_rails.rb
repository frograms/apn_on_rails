--- conflicted
+++ resolved
@@ -66,10 +66,6 @@
   path = File.join(File.dirname(__FILE__), 'app', dir)
   $LOAD_PATH << path 
   # puts "Adding #{path}"
-<<<<<<< HEAD
-  ActiveSupport::Dependencies.load_paths << path 
-  ActiveSupport::Dependencies.load_once_paths.delete(path) 
-=======
   begin
     if ActiveSupport::Dependencies.respond_to? :autoload_paths
       ActiveSupport::Dependencies.autoload_paths << path
@@ -82,5 +78,4 @@
     Dependencies.load_paths << path 
     Dependencies.load_once_paths.delete(path) 
   end
->>>>>>> 7450046f
 end